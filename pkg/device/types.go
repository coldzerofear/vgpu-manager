package device

import (
	"encoding/json"
	"fmt"
	"slices"
	"strconv"
	"strings"
	"sync"

	"github.com/coldzerofear/vgpu-manager/cmd/scheduler/options"
	"github.com/coldzerofear/vgpu-manager/pkg/device/gpuallocator"
	"github.com/coldzerofear/vgpu-manager/pkg/device/gpuallocator/links"
	"github.com/coldzerofear/vgpu-manager/pkg/util"
	corev1 "k8s.io/api/core/v1"
	"k8s.io/apimachinery/pkg/util/sets"
	"k8s.io/apiserver/pkg/util/compatibility"
	"k8s.io/klog/v2"
	"k8s.io/kube-scheduler/framework"
)

type NodeConfigInfo struct {
	DeviceSplit   int     `json:"deviceSplit"`
	CoresScaling  float64 `json:"coresScaling"`
	MemoryFactor  int     `json:"memoryFactor"`
	MemoryScaling float64 `json:"memoryScaling"`
}

func (n NodeConfigInfo) Encode() (string, error) {
	if marshal, err := json.Marshal(n); err != nil {
		return "", err
	} else {
		return string(marshal), nil
	}
}

func (n *NodeConfigInfo) Decode(val string) error {
	if n == nil {
		return fmt.Errorf("self is empty")
	}
	if strings.TrimSpace(val) == "" {
		return fmt.Errorf("input value is empty")
	}
	if err := json.Unmarshal([]byte(val), n); err != nil {
		return err
	}
	return nil
}

type TopologyInfo struct {
	Index int                         `json:"index"`
	Links map[int][]links.P2PLinkType `json:"links"`
}

type NodeTopologyInfo []TopologyInfo

func (n NodeTopologyInfo) Encode() (string, error) {
	if marshal, err := json.Marshal(n); err != nil {
		return "", err
	} else {
		return string(marshal), nil
	}
}

func (n *NodeTopologyInfo) Decode(val string) error {
	if n == nil {
		return fmt.Errorf("self is empty")
	}
	topology, err := ParseNodeTopology(val)
	if err != nil {
		return err
	}
	*n = topology
	return nil
}

func ParseNodeTopology(val string) (NodeTopologyInfo, error) {
	if strings.TrimSpace(val) == "" {
		return nil, fmt.Errorf("input value is empty")
	}
	var nodeTopologyInfo NodeTopologyInfo
	err := json.Unmarshal([]byte(val), &nodeTopologyInfo)
	if err != nil {
		return nil, err
	}
	return nodeTopologyInfo, nil
}

type DeviceInfo struct {
	Id         int     `json:"id"`
	Type       string  `json:"type"`
	Uuid       string  `json:"uuid"`
	Core       int     `json:"core"`
	Memory     int     `json:"memory"`
	Number     int     `json:"number"`
	Numa       int     `json:"numa"`
	Mig        bool    `json:"mig"`
	BusId      string  `json:"busId"`
	Capability float32 `json:"capability"`
	Healthy    bool    `json:"healthy"`
}

type NodeDeviceInfo []DeviceInfo

func (n NodeDeviceInfo) Encode() (string, error) {
	if marshal, err := json.Marshal(n); err != nil {
		return "", err
	} else {
		return string(marshal), nil
	}
}

func (n *NodeDeviceInfo) Decode(val string) error {
	if n == nil {
		return fmt.Errorf("self is empty")
	}
	nodeDevice, err := ParseNodeDeviceInfo(val)
	if err != nil {
		return err
	}
	*n = nodeDevice
	return nil
}

func ParseNodeDeviceInfo(val string) (NodeDeviceInfo, error) {
	if strings.TrimSpace(val) == "" {
		return nil, fmt.Errorf("input value is empty")
	}
	var nodeDevice NodeDeviceInfo
	err := json.Unmarshal([]byte(val), &nodeDevice)
	if err != nil {
		return nil, err
	}
	return nodeDevice, nil
}

type ContainerDevices struct {
	Name    string        `json:"name"`
	Devices []ClaimDevice `json:"devices"`
}

func (c *ContainerDevices) MarshalText() (string, error) {
	var devs []string
	for _, device := range c.Devices {
		text, err := device.MarshalText()
		if err != nil {
			return "", err
		}
		devs = append(devs, text)
	}
	text := fmt.Sprintf("%s[%s]", c.Name, strings.Join(devs, ","))
	return text, nil
}

func (c *ContainerDevices) UnmarshalText(text string) error {
	if c == nil {
		return fmt.Errorf("self is empty")
	}
	text = strings.ReplaceAll(text, " ", "")
	if len(text) == 0 {
		return fmt.Errorf("input text is empty")
	}
	startIndex := strings.Index(text, "[")
	if startIndex < 0 || startIndex == len(text)-1 {
		return fmt.Errorf("decoding format error")
	}
	endIndex := strings.Index(text, "]")
	if endIndex < 0 || endIndex != len(text)-1 {
		return fmt.Errorf("decoding format error")
	}
	cds := make([]ClaimDevice, 0)
	for _, subText := range strings.Split(text[startIndex+1:len(text)-1], ",") {
		if len(subText) == 0 {
			continue
		}
		cd := ClaimDevice{}
		if err := cd.UnmarshalText(subText); err != nil {
			return err
		}
		cds = append(cds, cd)
	}
	c.Name = text[:startIndex]
	c.Devices = cds
	return nil
}

type ClaimDevice struct {
	Id     int    `json:"id"`
	Uuid   string `json:"uuid"`
	Cores  int    `json:"cores"`
	Memory int    `json:"memory"`
}

func (c *ClaimDevice) MarshalText() (string, error) {
	if c == nil {
		return "", fmt.Errorf("self is empty")
	}
	return fmt.Sprintf("%d_%s_%d_%d",
		c.Id, c.Uuid, c.Cores, c.Memory), nil
}

func (c *ClaimDevice) UnmarshalText(text string) error {
	if c == nil {
		return fmt.Errorf("self is empty")
	}
	text = strings.ReplaceAll(text, " ", "")
	if len(text) == 0 {
		return fmt.Errorf("input text is empty")
	}
	split := strings.Split(text, "_")
	if len(split) != 4 {
		return fmt.Errorf("text format error")
	}
	id, err := strconv.Atoi(split[0])
	if err != nil {
		return err
	}
	cores, err := strconv.Atoi(split[2])
	if err != nil {
		return err
	}
	memory, err := strconv.Atoi(split[3])
	if err != nil {
		return err
	}
	c.Id = id
	c.Uuid = split[1]
	c.Cores = cores
	c.Memory = memory
	return nil
}

type PodDevices []ContainerDevices

func (p *PodDevices) MarshalText() (string, error) {
	// "cont1['%d_%s_%d_%d','%d_%s_%d_%d'];cont2[]"
	if p == nil || len(*p) == 0 {
		return "", fmt.Errorf("self is empty")
	}
	var texts []string
	for _, contDevs := range *p {
		text, err := contDevs.MarshalText()
		if err != nil {
			return "", err
		}
		texts = append(texts, text)
	}
	return strings.Join(texts, ";"), nil
}

func (p *PodDevices) UnmarshalText(text string) error {
	if p == nil {
		return fmt.Errorf("self is empty")
	}
	text = strings.ReplaceAll(text, " ", "")
	if len(text) == 0 {
		return fmt.Errorf("input text is empty")
	}
	cds := make([]ContainerDevices, 0)
	for _, subText := range strings.Split(text, ";") {
		if len(subText) == 0 {
			continue
		}
		cd := ContainerDevices{}
		if err := cd.UnmarshalText(subText); err != nil {
			return err
		}
		cds = append(cds, cd)
	}
	*p = cds
	return nil
}

// GetCurrentPreAllocateContainerDevice find the device information pre allocated to the current container.
func GetCurrentPreAllocateContainerDevice(pod *corev1.Pod) (*ContainerDevices, error) {
	preAlloc, _ := util.HasAnnotation(pod, util.PodVGPUPreAllocAnnotation)
	preAllocPodDevices := PodDevices{}
	if err := preAllocPodDevices.UnmarshalText(preAlloc); err != nil {
		return nil, fmt.Errorf("parse pre assign devices failed: %v", err)
	}
	if len(preAllocPodDevices) == 0 {
		return nil, fmt.Errorf("current pre assign devices is empty")
	}
	checkExistCont := func(contName string) error {
		exist := slices.ContainsFunc(pod.Spec.Containers, func(container corev1.Container) bool {
			return container.Name == contName
		})
		if !exist {
			return fmt.Errorf("container <%s> does not exist in pod <%s/%s>",
				contName, pod.Namespace, pod.Name)
		}
		return nil
	}
	realAlloc, _ := util.HasAnnotation(pod, util.PodVGPURealAllocAnnotation)
	if len(realAlloc) == 0 {
		if err := checkExistCont(preAllocPodDevices[0].Name); err != nil {
			return nil, err
		}
		return &preAllocPodDevices[0], nil
	}
	realAllocPodDevices := PodDevices{}
	if err := realAllocPodDevices.UnmarshalText(realAlloc); err != nil {
		return nil, fmt.Errorf("parse real assign devices failed: %v", err)
	}
	for i, contDevs := range preAllocPodDevices {
		isAssigned := slices.ContainsFunc(realAllocPodDevices,
			func(cd ContainerDevices) bool {
				return cd.Name == contDevs.Name
			})
		if !isAssigned {
			if err := checkExistCont(preAllocPodDevices[i].Name); err != nil {
				return nil, err
			}
			return &preAllocPodDevices[i], nil
		}
	}
	return nil, fmt.Errorf("no current assignable devices found")
}

type Device struct {
	id          int
	uuid        string
	deviceType  string
	usedNumber  int
	totalNumber int
	usedCores   int
	totalCores  int
	usedMemory  int
	totalMemory int
	capability  float32
	numa        int
	busId       string
	mig         bool
	healthy     bool
}

func NewFakeDevice(id, usedNum, totalNum, usedCore, totalCore, usedMem, totalMem, numa int) *Device {
	return &Device{
		id:          id,
		usedNumber:  usedNum,
		totalNumber: totalNum,
		usedCores:   usedCore,
		totalCores:  totalCore,
		usedMemory:  usedMem,
		totalMemory: totalMem,
		numa:        numa,
		healthy:     true,
	}
}

func NewDevice(dev DeviceInfo) *Device {
	return &Device{
		id:          dev.Id,
		uuid:        dev.Uuid,
		deviceType:  dev.Type,
		totalCores:  dev.Core,
		totalMemory: dev.Memory,
		mig:         dev.Mig,
		capability:  dev.Capability,
		totalNumber: dev.Number,
		numa:        dev.Numa,
		healthy:     dev.Healthy,
		busId:       dev.BusId,
	}
}

func (dev *Device) DeepCopy() *Device {
	device := *dev
	return &device
}

var (
	gpuTopoEnabledOnce sync.Once
	gpuTopologyEnabled bool
)

func IsGPUTopologyEnabled() bool {
	gpuTopoEnabledOnce.Do(func() {
		featureGate := compatibility.DefaultComponentGlobalsRegistry.FeatureGateFor(options.Component)
		gpuTopologyEnabled = featureGate != nil && featureGate.Enabled(options.GPUTopology)
		klog.InfoS("Feature Gates[GPUTopology]", "enabled", gpuTopologyEnabled)
	})
	return gpuTopologyEnabled
}

func NewDeviceMapListAndTopology(node *corev1.Node) (map[int]*Device, gpuallocator.DeviceList, bool, bool, error) {
	deviceRegister, _ := util.HasAnnotation(node, util.NodeDeviceRegisterAnnotation)
	nodeDeviceInfo, err := ParseNodeDeviceInfo(deviceRegister)
	if err != nil {
		return nil, nil, false, false, fmt.Errorf("parse node device information failed: %v", err)
	}
	deviceMap := make(map[int]*Device, len(nodeDeviceInfo))
	deviceList := make(gpuallocator.DeviceList, len(nodeDeviceInfo))
	numaSet := sets.NewInt()
	for _, device := range nodeDeviceInfo {
		if device.Numa >= 0 {
			numaSet.Insert(device.Numa)
		}
		deviceMap[device.Id] = NewDevice(device)
		deviceList[device.Id] = gpuallocator.NewDevice(device.Id, device.Uuid, device.BusId)
	}
	hasGPUTopology := false
<<<<<<< HEAD
	hasNumaTopology := len(numaSet) > 0
=======
	hasNumaAffinity := numaSet.Len() != 0
>>>>>>> 62bbe2ff
	if IsGPUTopologyEnabled() {
		topoValue, ok := util.HasAnnotation(node, util.NodeDeviceTopologyAnnotation)
		if !ok || len(topoValue) == 0 {
			klog.V(3).InfoS("node does not have device topology information", "node", node.Name)
			return deviceMap, deviceList, false, hasNumaAffinity, nil
		}
		nodeTopology, err := ParseNodeTopology(topoValue)
		if err != nil {
			klog.V(3).ErrorS(err, "parse node device topology failed", "node", node.Name)
		}
		for _, deviceTopoInfo := range nodeTopology {
			for toIdx, p2pLinks := range deviceTopoInfo.Links {
				for _, p2pLinkType := range p2pLinks {
					hasGPUTopology = true
					deviceList.AddLink(deviceTopoInfo.Index, toIdx, p2pLinkType)
				}
			}
		}
	}
	return deviceMap, deviceList, hasGPUTopology, hasNumaAffinity, nil
}

// GetID returns the idx of this device
func (dev *Device) GetID() int {
	return dev.id
}

// GetUUID returns the uuid of this device
func (dev *Device) GetUUID() string {
	return dev.uuid
}

// GetNUMA returns the numa of this device
func (dev *Device) GetNUMA() int {
	return dev.numa
}

func (dev *Device) IsMIG() bool {
	return dev.mig
}

// Healthy return whether the device is healthy
func (dev *Device) Healthy() bool {
	return dev.healthy
}

// GetComputeCapability returns the capability of this device
func (dev *Device) GetComputeCapability() float32 {
	return dev.capability
}

// GetType returns the type of this device
func (dev *Device) GetType() string {
	return dev.deviceType
}

// GetTotalMemory returns the totalMemory of this device
func (dev *Device) GetTotalMemory() int {
	return dev.totalMemory
}

// GetTotalCores returns the totalCore of this device
func (dev *Device) GetTotalCores() int {
	return dev.totalCores
}

// GetTotalNumber returns the totalNum of this device
func (dev *Device) GetTotalNumber() int {
	return dev.totalNumber
}

// addUsedResources records the used GPU core and memory
func (dev *Device) addUsedResources(usedCores int, usedMemory int) {
	dev.usedNumber++
	dev.usedCores += usedCores
	dev.usedMemory += usedMemory
}

// GetBusID returns the busId of this device
func (dev *Device) GetBusID() string {
	return dev.busId
}

// AllocatableCores returns the remaining cores of this GPU device
func (dev *Device) AllocatableCores() int {
	allocatableCores := dev.totalCores - dev.usedCores
	if allocatableCores >= 0 {
		return allocatableCores
	}
	return 0
}

// AllocatableMemory returns the remaining memory of this GPU device
func (dev *Device) AllocatableMemory() int {
	allocatableMemory := dev.totalMemory - dev.usedMemory
	if allocatableMemory >= 0 {
		return allocatableMemory
	}
	return 0
}

// AllocatableNumber returns the remaining number of this GPU device
func (dev *Device) AllocatableNumber() int {
	allocatableNum := dev.totalNumber - dev.usedNumber
	if allocatableNum >= 0 {
		return allocatableNum
	}
	return 0
}

func GetPodAssignDevices(pod *corev1.Pod) PodDevices {
	var (
		podAssignDevices  PodDevices
		realAssignDevices = PodDevices{}
		preAssignDevices  = PodDevices{}
	)
	realAlloc, _ := util.HasAnnotation(pod, util.PodVGPURealAllocAnnotation)
	if len(realAlloc) > 0 {
		if err := realAssignDevices.UnmarshalText(realAlloc); err != nil {
			msg := fmt.Sprintf("pod annotation[%s] parsing failed", util.PodVGPURealAllocAnnotation)
			klog.V(3).ErrorS(err, msg, "pod", klog.KObj(pod), "annoValue", realAlloc)
		}
	}
	preAlloc, _ := util.HasAnnotation(pod, util.PodVGPUPreAllocAnnotation)
	if len(preAlloc) > 0 {
		if err := preAssignDevices.UnmarshalText(preAlloc); err != nil {
			msg := fmt.Sprintf("pod annotation[%s] parsing failed", util.PodVGPUPreAllocAnnotation)
			klog.V(3).ErrorS(err, msg, "pod", klog.KObj(pod), "annoValue", preAlloc)
		}
	}
	if len(realAssignDevices) >= len(preAssignDevices) {
		podAssignDevices = realAssignDevices
	} else {
		podAssignDevices = preAssignDevices
	}
	return podAssignDevices
}

func NewFakeNodeInfo(node *corev1.Node, gpuTopology bool, devices ...*Device) *NodeInfo {
	ret := &NodeInfo{
		name:        node.Name,
		node:        node,
		gpuTopology: gpuTopology,
		deviceMap:   make(map[int]*Device, len(devices)),
		deviceList:  make(gpuallocator.DeviceList, len(devices)),
	}
	for _, device := range devices {
		ret.deviceMap[device.GetID()] = device
		ret.deviceList[device.GetID()] = gpuallocator.NewDevice(
			device.GetID(), device.GetUUID(), device.GetBusID())
	}
	ret.initResourceStatistics()
	return ret
}

type NodeInfo struct {
	name          string
	node          *corev1.Node
	deviceMap     map[int]*Device
	deviceList    gpuallocator.DeviceList
	totalNumber   int
	usedNumber    int
	totalMemory   int
	usedMemory    int
	totalCores    int
	usedCores     int
	maxCapability float32
	gpuTopology   bool
	numaTopology  bool
}

func NewNodeInfo(node *corev1.Node, pods []*corev1.Pod) (*NodeInfo, error) {
	klog.V(4).Infof("create nodeInfo for %s", node.Name)
	devMap, devList, gpuTopo, numaTopo, err := NewDeviceMapListAndTopology(node)
	if err != nil {
		return nil, err
	}
	ret := &NodeInfo{
		node:         node,
		name:         node.Name,
		deviceMap:    devMap,
		deviceList:   devList,
		gpuTopology:  gpuTopo,
		numaTopology: numaTopo,
	}
	ret.addPodsDeviceResources(pods)
	ret.initResourceStatistics()
	return ret, nil
}

func (n *NodeInfo) Clone() framework.StateData {
	nodeInfo := *n
	nodeInfo.node = n.node.DeepCopy()
	deviceMap := make(map[int]*Device, len(n.deviceMap))
	for index, device := range n.deviceMap {
		deviceMap[index] = device.DeepCopy()
	}
	nodeInfo.deviceMap = deviceMap
	nodeInfo.deviceList = slices.Clone(n.deviceList)
	return &nodeInfo
}

func (n *NodeInfo) addPodsDeviceResources(pods []*corev1.Pod) {
	util.PodsOnNode(pods, n.node, func(pod *corev1.Pod) {
		n.addDeviceResources(pod)
	})
}

func (n *NodeInfo) addDeviceResources(pod *corev1.Pod) {
	if !util.IsVGPUResourcePod(pod) {
		return
	}
	// According to the pods' annotations, construct the node allocation state
	podAssignDevices := GetPodAssignDevices(pod)
	if len(podAssignDevices) == 0 {
		klog.V(3).InfoS("discovery of possible damage to pod device metadata", "pod", klog.KObj(pod))
		return
	}
	for _, container := range podAssignDevices {
		for _, device := range container.Devices {
			if err := n.addUsedResources(device.Id, device.Cores, device.Memory); err != nil {
				klog.Warningf("failed to update used resource for node %s dev %d due to %v", n.name, device.Id, err)
			}
		}
	}
}

func (n *NodeInfo) initResourceStatistics() {
	n.totalNumber, n.usedNumber, n.totalMemory = 0, 0, 0
	n.usedMemory, n.totalCores, n.usedCores, n.maxCapability = 0, 0, 0, 0
	for _, deviceInfo := range n.deviceMap {
		// Do not include MIG enabled devices and unhealthy devices in the assignable resources.
		if deviceInfo.IsMIG() || !deviceInfo.Healthy() {
			continue
		}
		n.totalNumber += deviceInfo.GetTotalNumber()
		n.usedNumber += deviceInfo.GetTotalNumber() - deviceInfo.AllocatableNumber()
		n.totalMemory += deviceInfo.GetTotalMemory()
		n.usedMemory += deviceInfo.GetTotalMemory() - deviceInfo.AllocatableMemory()
		n.totalCores += deviceInfo.GetTotalCores()
		n.usedCores += deviceInfo.GetTotalCores() - deviceInfo.AllocatableCores()
		n.maxCapability = max(n.maxCapability, deviceInfo.capability)
	}
}

// AddUsedResources records the used GPU core and memory
func (n *NodeInfo) AddUsedResources(id int, core int, memory int) error {
	if err := n.addUsedResources(id, core, memory); err != nil {
		return err
	}
	if device := n.deviceMap[id]; !device.IsMIG() && device.Healthy() {
		n.usedNumber++
		n.usedCores += core
		n.usedMemory += memory
	}
	return nil
}

// addUsedResources records the used GPU core and memory
func (n *NodeInfo) addUsedResources(id int, core int, memory int) error {
	device, ok := n.deviceMap[id]
	if !ok {
		return fmt.Errorf("device ID <%d> does not exist in the NodeInfo <%s>", id, n.name)
	}
	device.addUsedResources(core, memory)
	return nil
}

// GetName returns node name
func (n *NodeInfo) GetName() string {
	return n.name
}

// GetDeviceCount returns the number of GPU devices
func (n *NodeInfo) GetDeviceCount() int {
	return len(n.deviceMap)
}

// GetDeviceMap returns each GPU device map structure
func (n *NodeInfo) GetDeviceMap() map[int]*Device {
	return n.deviceMap
}

// GetDeviceList returns each GPU device list structure
func (n *NodeInfo) GetDeviceList() gpuallocator.DeviceList {
	return n.deviceList
}

// GetNode returns the original node structure of kubernetes
func (n *NodeInfo) GetNode() *corev1.Node {
	return n.node
}

// GetMaxCapability returns the maxCapability of GPU devices
func (n *NodeInfo) GetMaxCapability() float32 {
	return n.maxCapability
}

// GetTotalCores returns the total cores of this node
func (n *NodeInfo) GetTotalCores() int {
	return n.totalCores
}

// GetAvailableCores returns the remaining cores of this node
func (n *NodeInfo) GetAvailableCores() int {
	availableCore := n.totalCores - n.usedCores
	if availableCore >= 0 {
		return availableCore
	}
	return 0
}

// GetTotalMemory returns the total memory of this node
func (n *NodeInfo) GetTotalMemory() int {
	return n.totalMemory
}

// GetAvailableMemory returns the remaining memory of this node
func (n *NodeInfo) GetAvailableMemory() int {
	availableMem := n.totalMemory - n.usedMemory
	if availableMem >= 0 {
		return availableMem
	}
	return 0
}

// GetTotalNumber returns the total number of this node
func (n *NodeInfo) GetTotalNumber() int {
	return n.totalNumber
}

// GetAvailableNumber returns the remaining number of this node
func (n *NodeInfo) GetAvailableNumber() int {
	availableNum := n.totalNumber - n.usedNumber
	if availableNum >= 0 {
		return availableNum
	}
	return 0
}

// HasGPUTopology Return whether there is GPU link topology information
func (n *NodeInfo) HasGPUTopology() bool {
	return n.gpuTopology
}

// HasNUMATopology Return whether there is GPU numa topology information
func (n *NodeInfo) HasNUMATopology() bool {
	return n.numaTopology
}<|MERGE_RESOLUTION|>--- conflicted
+++ resolved
@@ -400,11 +400,7 @@
 		deviceList[device.Id] = gpuallocator.NewDevice(device.Id, device.Uuid, device.BusId)
 	}
 	hasGPUTopology := false
-<<<<<<< HEAD
-	hasNumaTopology := len(numaSet) > 0
-=======
 	hasNumaAffinity := numaSet.Len() != 0
->>>>>>> 62bbe2ff
 	if IsGPUTopologyEnabled() {
 		topoValue, ok := util.HasAnnotation(node, util.NodeDeviceTopologyAnnotation)
 		if !ok || len(topoValue) == 0 {
